--- conflicted
+++ resolved
@@ -123,7 +123,7 @@
   @classmethod
   def _read_jsonl(cls, input_file):
     """Reads a json line file."""
-    with tf.io.gfile.GFile(input_path, "r") as f:
+    with tf.io.gfile.GFile(input_file, "r") as f:
       lines = []
       for json_str in f:
         lines.append(json.loads(json_str))
@@ -1307,21 +1307,16 @@
     """Creates examples for the training/dev/test sets."""
     examples = []
     for line in lines:
-<<<<<<< HEAD
       guid = "%s-%s" % (set_type, self.process_text_fn(str(line["idx"])))
-      text_a = self.process_text_fn(line["hypothesis"])
-      text_b = self.process_text_fn(line["premise"])
-=======
-      guid = "%s-%s" % (set_type, self.process_text_fn(str(line['idx'])))
       text_a = self.process_text_fn(line["premise"])
       text_b = self.process_text_fn(line["hypothesis"])
->>>>>>> 440e0eec
       label = self.process_text_fn(line["label"])
       examples.append(
           InputExample(guid=guid, text_a=text_a, text_b=text_b, label=label))
     return examples
 
-class RTESuperGLUEProcessor(DataProcessor):
+
+class SuperGLUERTEProcessor(DataProcessor):
   """Processor for the RTE dataset (SuperGLUE version)."""
 
   def get_train_examples(self, data_dir):
@@ -1355,15 +1350,16 @@
     examples = []
     for i, line in enumerate(lines):
       guid = "%s-%s" % (set_type, i)
-      text_a = self.process_text_fn(line['premise'])
-      text_b = self.process_text_fn(line['hypothesis'])
+      text_a = self.process_text_fn(line["premise"])
+      text_b = self.process_text_fn(line["hypothesis"])
       if set_type == "test":
         label = "entailment"
       else:
-        label = self.process_text_fn(line['label'])
+        label = self.process_text_fn(line["label"])
       examples.append(
           InputExample(guid=guid, text_a=text_a, text_b=text_b, label=label))
     return examples
+
 
 def file_based_convert_examples_to_features(examples,
                                             label_list,
